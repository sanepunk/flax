--- conflicted
+++ resolved
@@ -17,13 +17,9 @@
 import functools
 import multiprocessing
 import collections
-<<<<<<< HEAD
-import numpy as onp
+import numpy as np
 import jax
 import flax
-=======
-import jax
->>>>>>> 634a78ff
 
 import env_utils
 import models
@@ -32,14 +28,14 @@
 def policy_action(
   params: flax.core.frozen_dict.FrozenDict,
   module: models.ActorCritic,
-  state: onp.ndarray):
+  state: np.ndarray):
   """Forward pass of the network.
 
   Args:
     params: the parameters of the actor-critic model
     module: the actor-critic model
     state: the input for the forward pass
-    
+
   Returns:
     out: a tuple (log_probabilities, values)
   """
